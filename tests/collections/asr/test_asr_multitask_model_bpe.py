--- conflicted
+++ resolved
@@ -31,11 +31,7 @@
 from nemo.collections.asr.parts.utils.rnnt_utils import Hypothesis
 from nemo.collections.asr.parts.utils.streaming_utils import FrameBatchMultiTaskAED
 from nemo.collections.common.prompts.canary import CanaryPromptFormatter, canary
-<<<<<<< HEAD
-from nemo.collections.common.prompts.canary2 import canary2
-=======
 from nemo.collections.common.prompts.canary2 import Canary2PromptFormatter, canary2
->>>>>>> ea9a012c
 from nemo.collections.common.tokenizers import CanaryTokenizer
 
 
@@ -635,13 +631,8 @@
             "spl_tokens": CanaryTokenizer.build_special_tokenizer(
                 [
                     "<|startofcontext|>",
-<<<<<<< HEAD
-                    "<|en-US|>",
-                    "<|de-DE|>",
-=======
                     "<|en|>",
                     "<|de|>",
->>>>>>> ea9a012c
                     "<|pnc|>",
                     "<|nopnc|>",
                     "<|itn|>",
@@ -656,26 +647,17 @@
                 tmp_path,
                 force_rebuild=False,
             ),
-<<<<<<< HEAD
-            "en-US": asr_model.tokenizer.tokenizers_dict["en"],
-            "de-DE": asr_model.tokenizer.tokenizers_dict["de"],
-=======
             "en": asr_model.tokenizer.tokenizers_dict["en"],
             "de": asr_model.tokenizer.tokenizers_dict["de"],
->>>>>>> ea9a012c
         }
     )
 
 
 @pytest.mark.unit
 def test_prompted_dataset_canary2(canary2_tokenizer):
-<<<<<<< HEAD
-    dataset = PromptedAudioToTextLhotseDataset(tokenizer=canary2_tokenizer, prompt_format_fn=canary2)
-=======
     dataset = PromptedAudioToTextLhotseDataset(
         tokenizer=canary2_tokenizer, prompt=Canary2PromptFormatter(canary2_tokenizer)
     )
->>>>>>> ea9a012c
 
     cuts = DummyManifest(CutSet, begin_id=0, end_id=3, with_data=True)
 
@@ -684,16 +666,6 @@
     c.supervisions[0].language = "en"
     c.source_lang = "en"
     c.target_lang = "en"
-<<<<<<< HEAD
-    c.pnc = "no"
-
-    # new format
-    c = cuts[1]
-    c.supervisions[0].language = "en-US"
-    c.supervisions[0].text = "asd"
-    c.source_lang = "en-US"
-    c.target_lang = "en-US"
-=======
 
     # new format
     c = cuts[1]
@@ -701,7 +673,6 @@
     c.supervisions[0].text = "asd"
     c.source_lang = "en"
     c.target_lang = "en"
->>>>>>> ea9a012c
     c.pnc = "yes"
     c.itn = "yes"
     c.diarize = "yes"
@@ -711,17 +682,10 @@
 
     # new format with extra context
     c = cuts[2]
-<<<<<<< HEAD
-    c.supervisions[0].language = "en-US"
-    c.supervisions[0].text = "asd"
-    c.source_lang = "en-US"
-    c.target_lang = "en-US"
-=======
     c.supervisions[0].language = "en"
     c.supervisions[0].text = "asd"
     c.source_lang = "en"
     c.target_lang = "en"
->>>>>>> ea9a012c
     c.pnc = "<|pnc|>"
     c.itn = "<|noitn|>"
     c.diarize = "<|diarize|>"
@@ -739,22 +703,14 @@
     i = 0
     assert (
         canary2_tokenizer.ids_to_text(batch.prompt[i])
-<<<<<<< HEAD
-        == '<|startofcontext|><|startoftranscript|><|emo:undefined|><|en-US|><|en-US|><|nopnc|><|noitn|><|notimestamp|><|nodiarize|><pad><pad><pad><pad><pad><pad><pad><pad><pad><pad><pad><pad><pad><pad><pad><pad>'
-=======
         == '<|startofcontext|><|startoftranscript|><|emo:undefined|><|en|><|en|><|pnc|><|noitn|><|notimestamp|><|nodiarize|><pad><pad><pad><pad><pad><pad><pad><pad><pad><pad><pad><pad><pad><pad><pad><pad>'
->>>>>>> ea9a012c
     )
     assert batch.prompt_lens[i] == 9
     assert canary2_tokenizer.ids_to_text(batch.transcript[i]) == 'i##r##r##el##e##v##a##nt'
     assert batch.transcript_lens[i] == 8
     assert (
         canary2_tokenizer.ids_to_text(batch.prompted_transcript[i])
-<<<<<<< HEAD
-        == '<|startofcontext|><|startoftranscript|><|emo:undefined|><|en-US|><|en-US|><|nopnc|><|noitn|><|notimestamp|><|nodiarize|>i##r##r##el##e##v##a##nt<|endoftext|><pad><pad><pad><pad><pad><pad><pad><pad><pad><pad><pad>'
-=======
         == '<|startofcontext|><|startoftranscript|><|emo:undefined|><|en|><|en|><|pnc|><|noitn|><|notimestamp|><|nodiarize|>i##r##r##el##e##v##a##nt<|endoftext|><pad><pad><pad><pad><pad><pad><pad><pad><pad><pad><pad>'
->>>>>>> ea9a012c
     )
     assert batch.prompted_transcript_lens[i] == 18
 
@@ -762,22 +718,14 @@
     i = 1
     assert (
         canary2_tokenizer.ids_to_text(batch.prompt[i])
-<<<<<<< HEAD
-        == '<|startofcontext|><|startoftranscript|><|emo:happy|><|en-US|><|en-US|><|pnc|><|itn|><|timestamp|><|diarize|><pad><pad><pad><pad><pad><pad><pad><pad><pad><pad><pad><pad><pad><pad><pad><pad>'
-=======
         == '<|startofcontext|><|startoftranscript|><|emo:happy|><|en|><|en|><|pnc|><|itn|><|timestamp|><|diarize|><pad><pad><pad><pad><pad><pad><pad><pad><pad><pad><pad><pad><pad><pad><pad><pad>'
->>>>>>> ea9a012c
     )
     assert batch.prompt_lens[i] == 9
     assert canary2_tokenizer.ids_to_text(batch.transcript[i]) == 'a##s##d<pad><pad><pad><pad><pad>'
     assert batch.transcript_lens[i] == 3
     assert (
         canary2_tokenizer.ids_to_text(batch.prompted_transcript[i])
-<<<<<<< HEAD
-        == '<|startofcontext|><|startoftranscript|><|emo:happy|><|en-US|><|en-US|><|pnc|><|itn|><|timestamp|><|diarize|>a##s##d<|endoftext|><pad><pad><pad><pad><pad><pad><pad><pad><pad><pad><pad><pad><pad><pad><pad><pad>'
-=======
         == '<|startofcontext|><|startoftranscript|><|emo:happy|><|en|><|en|><|pnc|><|itn|><|timestamp|><|diarize|>a##s##d<|endoftext|><pad><pad><pad><pad><pad><pad><pad><pad><pad><pad><pad><pad><pad><pad><pad><pad>'
->>>>>>> ea9a012c
     )
     assert batch.prompted_transcript_lens[i] == 13
 
@@ -785,21 +733,13 @@
     i = 2
     assert (
         canary2_tokenizer.ids_to_text(batch.prompt[i])
-<<<<<<< HEAD
-        == '<|startofcontext|>s##o##m##ed##e##c##o##d##erc##o##nt##e##x##t<|startoftranscript|><|emo:happy|><|en-US|><|en-US|><|pnc|><|noitn|><|timestamp|><|diarize|>'
-=======
         == '<|startofcontext|>s##o##m##ed##e##c##o##d##erc##o##nt##e##x##t<|startoftranscript|><|emo:happy|><|en|><|en|><|pnc|><|noitn|><|timestamp|><|diarize|>'
->>>>>>> ea9a012c
     )
     assert batch.prompt_lens[i] == 25
     assert canary2_tokenizer.ids_to_text(batch.transcript[i]) == 'a##s##d<pad><pad><pad><pad><pad>'
     assert batch.transcript_lens[i] == 3
     assert (
         canary2_tokenizer.ids_to_text(batch.prompted_transcript[i])
-<<<<<<< HEAD
-        == '<|startofcontext|>s##o##m##ed##e##c##o##d##erc##o##nt##e##x##t<|startoftranscript|><|emo:happy|><|en-US|><|en-US|><|pnc|><|noitn|><|timestamp|><|diarize|>a##s##d<|endoftext|>'
-=======
         == '<|startofcontext|>s##o##m##ed##e##c##o##d##erc##o##nt##e##x##t<|startoftranscript|><|emo:happy|><|en|><|en|><|pnc|><|noitn|><|timestamp|><|diarize|>a##s##d<|endoftext|>'
->>>>>>> ea9a012c
     )
     assert batch.prompted_transcript_lens[i] == 29